--- conflicted
+++ resolved
@@ -43,13 +43,10 @@
 	static void Register(ClientContext &context);
 	static unique_ptr<FunctionData> Bind(ClientContext &context, TableFunctionBindInput &input,
 	                                     vector<LogicalType> &return_types, vector<string> &names);
-<<<<<<< HEAD
-=======
+
 };
-
 struct GdalCopyFunction {
 	static void Register(ClientContext &context);
->>>>>>> 21865a38
 };
 
 } // namespace gdal
