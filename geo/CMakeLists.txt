--- conflicted
+++ resolved
@@ -15,29 +15,6 @@
 add_library(${EXTENSION_NAME} STATIC ${EXTENSION_SOURCES})
 
 # Add dependencies
-<<<<<<< HEAD
-find_library(SQLITE3 sqlite3)
-find_library(SQLITE3_MEMVFS memvfs)
-find_package(PROJ REQUIRED)
-find_package(GEOS REQUIRED)
-find_package(GDAL REQUIRED)
-find_package(CURL REQUIRED)
-find_package(EXPAT REQUIRED)
-find_package(ZLIB REQUIRED)
-
-# Note: Apparently GCC is picky about the order of the libraries The lib that
-# "needs" a symbol should be listed first
-target_link_libraries(
-  ${EXTENSION_NAME}
-  PUBLIC GDAL::GDAL
-         GEOS::geos_c
-         PROJ::proj
-         CURL::libcurl
-         EXPAT::EXPAT
-         ZLIB::ZLIB
-         ${SQLITE3}
-         ${SQLITE3_MEMVFS})
-=======
 target_link_libraries(${EXTENSION_NAME} PUBLIC dependencies)
 
 if(APPLE)
@@ -46,7 +23,6 @@
   target_link_libraries(${EXTENSION_NAME} PUBLIC ${CoreFoundation_Library}
                                                  ${SystemConfiguration_Library})
 endif()
->>>>>>> 21865a38
 
 # Build extensions
 set(PARAMETERS "-warnings")
