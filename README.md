# DuckDB Spatial Extension

🚧 WORK IN PROGRESS 🚧

**Table of contents**
- [DuckDB Spatial Extension](#duckdb-spatial-extension)
- [What is this?](#what-is-this)
- [How do I get it?](#how-do-i-get-it)
  - [Through the DuckDB CLI](#through-the-duckdb-cli)
  - [Development builds](#development-builds)
  - [Building from source](#building-from-source)
- [Example Usage](#example-usage)
- [Supported Functions](#supported-functions-and-documentation)
- [Internals and Technical Details](#internals-and-technical-details)
- [Limitations and Roadmap](#limitations-and-roadmap)

# What is this?
This is a prototype of a geospatial extension for DuckDB that adds support for working with spatial data and functions in the form of a `GEOMETRY` type based on the the "Simple Features" geometry model, as well as non-standard specialized columnar DuckDB native geometry types that provide better compression and faster execution in exchange for flexibility.

Please note that this extension is still in a very early stage of development, and the internal storage format for the geometry types may change indiscriminately between commits. We are actively working on it, and we welcome both contributions and feedback. Please see the [function table](docs/functions.md) or the [roadmap entries](https://github.com/duckdblabs/duckdb_spatial/labels/roadmap) for the current implementation status.

If you or your organization have any interest in sponsoring development of this extension, or have any particular use cases you'd like to see prioritized or supported, please consider [sponsoring the DuckDB foundation](https://duckdb.org/foundation/) or [contacting DuckDB Labs](https://duckdblabs.com) for commercial support.

# How do I get it?

## Through the DuckDB CLI
You can install the extension for DuckDB through the DuckDB CLI like you would do for other first party extensions. Simply execute: ```INSTALL spatial; LOAD spatial```!

## Development builds
You can also grab the lastest builds directly from the CI runs or the release page here on GitHub and install manually.

Once you have downloaded the extension for your platform, you need to:
- Unzip the archive
- Start duckdb with the `-unsigned` flag to allow loading unsigned extensions. (This won't be neccessary in the future)
- Run `INSTALL 'absolute/or/relative/path/to/the/unzipped/extension';`
- The extension is now installed, you can now load it with `LOAD spatial;` whenever you want to use it.

You can also build the extension yourself following the instructions below.

## Building from source
This extension is based on the [DuckDB extension template](https://github.com/duckdb/extension-template).

**Dependencies**

You need a recent version of CMake (3.20) and a C++11 compatible compiler.
You also need OpenSSL on your system. On ubuntu you can install it with `sudo apt install libssl-dev`, on macOS you can install it with `brew install openssl`. Note that brew installs openssl in a non-standard location, so you may need to set a `OPENSSL_ROOT_DIR=$(brew --prefix openssl)` environment variable when building.

We bundle all the other required dependencies in the `third_party` directory, which should be automatically built and statically linked into the extension. This may take some time the first time you build, but subsequent builds should be much faster.

We also highly recommend that you install [Ninja](https://ninja-build.org) which you can select when building by setting the `GEN=ninja` environment variable.

```
git clone --recurse-submodules https://github.com/duckdblabs/duckdb_spatial
cd duckdb_spatial
make debug
```
You can then invoke the built DuckDB (with the extension statically linked)
```
./build/debug/duckdb
```

Please see the Makefile for more options, or the extension template documentation for more details.

# Example Usage

Please see the [example](docs/example.md) for an example on how to use the extension.

# Supported Functions and Documentation

The full list of functions and their documentation is available in the [function reference](docs/functions.md)

# Limitations and Roadmap

The main limitations of this extension currently are:
- No support for spherical geometry (e.g. lat/lon coordinates)
- No support for spatial indexing

These are all things that we want to address eventually, have a look at the open issues and [roadmap entries](https://github.com/duckdblabs/duckdb_spatial/labels/roadmap) for more details. Please feel free to also open an issue if you have a specific use case that you would like to see supported.

# Internals and Technical Details

<<<<<<< HEAD
| Scalar functions            | GEOMETRY | POINT_2D | LINESTRING_2D | POLYGON_2D | BOX_2D          |
|-----------------------------|----------|----------|---------------|------------|-----------------|
| ST_Point                    | 🦆       | 🦆       |               |            |                 |
| ST_Area                     | 🦆       | 🦆       | 🦆            | 🦆         | 🦆              |
| ST_AsGeoJSON                | 🦆       | 🦆       | 🦆            | 🦆.        | 🦆              |
| ST_AsHEXWKB                 | 🦆       | 🦆       | 🦆            | 🦆         | 🦆              |
| ST_AsText                   | 🦆       | 🦆       | 🦆            | 🦆         | 🦆              |
| ST_AsWKB                    | 🦆       | 🦆       | 🦆            | 🦆         | 🦆              |
| ST_Boundary                 | 🧭       | 🔄       | 🔄            | 🔄         | 🔄 (as POLYGON) |
| ST_Buffer                   | 🧭       | 🔄       | 🔄            | 🔄         | 🔄 (as POLYGON) |
| ST_Centroid                 | 🧭       | 🦆       | 🦆            | 🦆         | 🦆              |
| ST_Collect                  | 🦆       | 🔄       | 🔄            | 🔄         | 🔄 (as POLYGON) |
| ST_CollectionExtract        | 🦆       |          |               |            |                 |
| ST_Contains                 | 🧭       | 🔄       | 🔄            | 🦆 or 🔄   | 🔄 (as POLYGON) |
| ST_ContainsProperly         | 🧭       | 🔄       | 🔄            | 🔄         | 🔄 (as POLYGON) |
| ST_ConvexHull               | 🧭       | 🔄       | 🔄            | 🔄         | 🔄 (as POLYGON) |
| ST_CoveredBy                | 🧭       | 🔄       | 🔄            | 🔄         | 🔄 (as POLYGON) |
| ST_Covers                   | 🧭       | 🔄       | 🔄            | 🔄         | 🔄 (as POLYGON) |
| ST_Crosses                  | 🧭       | 🔄       | 🔄            | 🔄         | 🔄 (as POLYGON) |
| ST_Difference               | 🧭       | 🔄       | 🔄            | 🔄         | 🔄 (as POLYGON) |
| ST_Dimension                | 🦆       |          |               |            |                 |
| ST_Disjoint                 | 🧭       | 🔄       | 🔄            | 🔄         | 🔄 (as POLYGON) |
| ST_Distance                 | 🧭       | 🦆 or 🔄 | 🦆 or 🔄      | 🔄         | 🔄 (as POLYGON) |
| ST_Dump                     | 🦆       |          |               |            |                 |
| ST_DWithin                  | 🧭       | 🔄       | 🔄            | 🔄         | 🔄 (as POLYGON) |
| ST_Envelope                 | 🧭       | 🔄       | 🔄            | 🔄         | 🔄 (as POLYGON) |
| ST_Equals                   | 🧭       | 🔄       | 🔄            | 🔄         | 🔄 (as POLYGON) |
| ST_FlipCoordinates          | 🦆       | 🦆       | 🦆            | 🦆         | 🦆              |
| ST_GeomFromText             | 🧭       | 🔄       | 🔄            | 🔄         | 🔄 (as POLYGON) |
| ST_GeomFromWKB              | 🦆       | 🦆       | 🦆            | 🦆         | 🔄 (as POLYGON) |
| ST_GeometryType             | 🦆       | 🦆       | 🦆            | 🦆         | 🔄 (as POLYGON) |
| ST_MakeLine                 | 🦆       |          | 🦆            |            |                 |
| ST_Perimeter                | 🦆       | 🦆       | 🦆            | 🦆         | 🦆              |
| ST_Intersection             | 🧭       | 🔄       | 🔄            | 🔄         | 🔄 (as POLYGON) |
| ST_Intersects               | 🧭       | 🔄       | 🔄            | 🔄         | 🔄 (as POLYGON) |
| ST_IsClosed                 | 🧭       | 🔄       | 🔄            | 🔄         | 🔄 (as POLYGON) |
| ST_IsEmpty                  | 🦆       | 🦆       | 🦆            | 🦆         | 🔄 (as POLYGON) |
| ST_IsRing                   | 🧭       | 🔄       | 🔄            | 🔄         | 🔄 (as POLYGON) |
| ST_IsSimple                 | 🧭       | 🔄       | 🔄            | 🔄         | 🔄 (as POLYGON) |
| ST_IsValid                  | 🧭       | 🔄       | 🔄            | 🔄         | 🔄 (as POLYGON) |
| ST_Length                   | 🦆       | 🦆       | 🦆            | 🦆         | 🔄 (as POLYGON) |
| ST_LineMerge                | 🧭       | 🔄       | 🔄            | 🔄         | 🔄 (as POLYGON) |
| ST_NearestPoints            | 🧭       | 🔄       | 🔄            | 🔄         | 🔄 (as POLYGON) |
| ST_Normalize                | 🧭       | 🔄       | 🔄            | 🔄         | 🔄 (as POLYGON) |
| ST_NumPoints/ST_NPoints     | 🦆       | 🦆       | 🦆            | 🦆         | 🦆              |
| ST_Overlaps                 | 🧭       | 🔄       | 🔄            | 🔄         | 🔄 (as POLYGON) |
| ST_PointOnSurface           | 🧭       | 🧭       | 🧭            | 🧭         | 🔄 (as POLYGON) |
| ST_RemoveRepeatedPoints     | 🧭       |          | 🦆            | 🔄         |                 |
| ST_SimplifyPreserveTopology | 🧭       | 🔄       | 🔄            | 🔄         | 🔄 (as POLYGON) |
| ST_Simplify                 | 🧭       | 🔄       | 🔄            | 🔄         | 🔄 (as POLYGON) |
| ST_Touches                  | 🧭       | 🔄       | 🔄            | 🔄         | 🔄 (as POLYGON) |
| ST_Union                    | 🧭       | 🔄       | 🔄            | 🔄         | 🔄 (as POLYGON) |
| ST_Within                   | 🧭       | 🦆 or 🔄 | 🔄            | 🔄         | 🔄 (as POLYGON) |
| ST_X                        | 🧭       | 🦆       | 🔄            | 🔄         | 🔄 (as POLYGON) |
| ST_Y                        | 🧭       | 🦆       | 🔄            | 🔄         | 🔄 (as POLYGON) |
=======
Please see the [internals documentation](docs/internals.md) for more details on the internal workings of the extension.
>>>>>>> 874a52a5
<|MERGE_RESOLUTION|>--- conflicted
+++ resolved
@@ -79,62 +79,4 @@
 
 # Internals and Technical Details
 
-<<<<<<< HEAD
-| Scalar functions            | GEOMETRY | POINT_2D | LINESTRING_2D | POLYGON_2D | BOX_2D          |
-|-----------------------------|----------|----------|---------------|------------|-----------------|
-| ST_Point                    | 🦆       | 🦆       |               |            |                 |
-| ST_Area                     | 🦆       | 🦆       | 🦆            | 🦆         | 🦆              |
-| ST_AsGeoJSON                | 🦆       | 🦆       | 🦆            | 🦆.        | 🦆              |
-| ST_AsHEXWKB                 | 🦆       | 🦆       | 🦆            | 🦆         | 🦆              |
-| ST_AsText                   | 🦆       | 🦆       | 🦆            | 🦆         | 🦆              |
-| ST_AsWKB                    | 🦆       | 🦆       | 🦆            | 🦆         | 🦆              |
-| ST_Boundary                 | 🧭       | 🔄       | 🔄            | 🔄         | 🔄 (as POLYGON) |
-| ST_Buffer                   | 🧭       | 🔄       | 🔄            | 🔄         | 🔄 (as POLYGON) |
-| ST_Centroid                 | 🧭       | 🦆       | 🦆            | 🦆         | 🦆              |
-| ST_Collect                  | 🦆       | 🔄       | 🔄            | 🔄         | 🔄 (as POLYGON) |
-| ST_CollectionExtract        | 🦆       |          |               |            |                 |
-| ST_Contains                 | 🧭       | 🔄       | 🔄            | 🦆 or 🔄   | 🔄 (as POLYGON) |
-| ST_ContainsProperly         | 🧭       | 🔄       | 🔄            | 🔄         | 🔄 (as POLYGON) |
-| ST_ConvexHull               | 🧭       | 🔄       | 🔄            | 🔄         | 🔄 (as POLYGON) |
-| ST_CoveredBy                | 🧭       | 🔄       | 🔄            | 🔄         | 🔄 (as POLYGON) |
-| ST_Covers                   | 🧭       | 🔄       | 🔄            | 🔄         | 🔄 (as POLYGON) |
-| ST_Crosses                  | 🧭       | 🔄       | 🔄            | 🔄         | 🔄 (as POLYGON) |
-| ST_Difference               | 🧭       | 🔄       | 🔄            | 🔄         | 🔄 (as POLYGON) |
-| ST_Dimension                | 🦆       |          |               |            |                 |
-| ST_Disjoint                 | 🧭       | 🔄       | 🔄            | 🔄         | 🔄 (as POLYGON) |
-| ST_Distance                 | 🧭       | 🦆 or 🔄 | 🦆 or 🔄      | 🔄         | 🔄 (as POLYGON) |
-| ST_Dump                     | 🦆       |          |               |            |                 |
-| ST_DWithin                  | 🧭       | 🔄       | 🔄            | 🔄         | 🔄 (as POLYGON) |
-| ST_Envelope                 | 🧭       | 🔄       | 🔄            | 🔄         | 🔄 (as POLYGON) |
-| ST_Equals                   | 🧭       | 🔄       | 🔄            | 🔄         | 🔄 (as POLYGON) |
-| ST_FlipCoordinates          | 🦆       | 🦆       | 🦆            | 🦆         | 🦆              |
-| ST_GeomFromText             | 🧭       | 🔄       | 🔄            | 🔄         | 🔄 (as POLYGON) |
-| ST_GeomFromWKB              | 🦆       | 🦆       | 🦆            | 🦆         | 🔄 (as POLYGON) |
-| ST_GeometryType             | 🦆       | 🦆       | 🦆            | 🦆         | 🔄 (as POLYGON) |
-| ST_MakeLine                 | 🦆       |          | 🦆            |            |                 |
-| ST_Perimeter                | 🦆       | 🦆       | 🦆            | 🦆         | 🦆              |
-| ST_Intersection             | 🧭       | 🔄       | 🔄            | 🔄         | 🔄 (as POLYGON) |
-| ST_Intersects               | 🧭       | 🔄       | 🔄            | 🔄         | 🔄 (as POLYGON) |
-| ST_IsClosed                 | 🧭       | 🔄       | 🔄            | 🔄         | 🔄 (as POLYGON) |
-| ST_IsEmpty                  | 🦆       | 🦆       | 🦆            | 🦆         | 🔄 (as POLYGON) |
-| ST_IsRing                   | 🧭       | 🔄       | 🔄            | 🔄         | 🔄 (as POLYGON) |
-| ST_IsSimple                 | 🧭       | 🔄       | 🔄            | 🔄         | 🔄 (as POLYGON) |
-| ST_IsValid                  | 🧭       | 🔄       | 🔄            | 🔄         | 🔄 (as POLYGON) |
-| ST_Length                   | 🦆       | 🦆       | 🦆            | 🦆         | 🔄 (as POLYGON) |
-| ST_LineMerge                | 🧭       | 🔄       | 🔄            | 🔄         | 🔄 (as POLYGON) |
-| ST_NearestPoints            | 🧭       | 🔄       | 🔄            | 🔄         | 🔄 (as POLYGON) |
-| ST_Normalize                | 🧭       | 🔄       | 🔄            | 🔄         | 🔄 (as POLYGON) |
-| ST_NumPoints/ST_NPoints     | 🦆       | 🦆       | 🦆            | 🦆         | 🦆              |
-| ST_Overlaps                 | 🧭       | 🔄       | 🔄            | 🔄         | 🔄 (as POLYGON) |
-| ST_PointOnSurface           | 🧭       | 🧭       | 🧭            | 🧭         | 🔄 (as POLYGON) |
-| ST_RemoveRepeatedPoints     | 🧭       |          | 🦆            | 🔄         |                 |
-| ST_SimplifyPreserveTopology | 🧭       | 🔄       | 🔄            | 🔄         | 🔄 (as POLYGON) |
-| ST_Simplify                 | 🧭       | 🔄       | 🔄            | 🔄         | 🔄 (as POLYGON) |
-| ST_Touches                  | 🧭       | 🔄       | 🔄            | 🔄         | 🔄 (as POLYGON) |
-| ST_Union                    | 🧭       | 🔄       | 🔄            | 🔄         | 🔄 (as POLYGON) |
-| ST_Within                   | 🧭       | 🦆 or 🔄 | 🔄            | 🔄         | 🔄 (as POLYGON) |
-| ST_X                        | 🧭       | 🦆       | 🔄            | 🔄         | 🔄 (as POLYGON) |
-| ST_Y                        | 🧭       | 🦆       | 🔄            | 🔄         | 🔄 (as POLYGON) |
-=======
-Please see the [internals documentation](docs/internals.md) for more details on the internal workings of the extension.
->>>>>>> 874a52a5
+Please see the [internals documentation](docs/internals.md) for more details on the internal workings of the extension.